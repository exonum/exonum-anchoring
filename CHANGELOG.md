# Changelog

All notable changes to this project will be documented in this file.

The format is based on [Keep a Changelog](http://keepachangelog.com/en/1.0.0/)
and this project adheres to [Semantic Versioning](http://semver.org/spec/v2.0.0.html).

## [Unreleased]

### Breaking changes

- The anchoring chain observer logic has been moved to the `before_commit` stage. (#131)
<<<<<<< HEAD
  Thus additional thread in the public api handler has been no longer used.
  And now `anchoring-observer-check-interval` measured in blocks instead of milliseconds.

- The anchoring API has been ported to the new `actix-web` backend. (#132)
  Some of API endpoints have been changed, you can see updated API description in
  the [documentation](https://exonum.com/doc/advanced/bitcoin-anchoring/#available-api).
=======
  Thus now `anchoring-observer-check-interval` is measured in blocks instead of milliseconds.
>>>>>>> 133fa254

### Internal improvements

- Added check that funding transaction in `anchoring-funding-txid` contains
  output to the anchoring address. (#130)

## 0.8.1 - 2018-06-06

### Internal improvements

- Changed `btc::Network` (de)serializing into/from string (#128).

- Updated to the `Rust-bitcoin 0.13.1` release (#128).

## 0.8 - 2018-06-01

### Breaking changes

- The anchoring service has been switched to using p2wsh address format (#123).
  It now uses segwit addresses....
  This change increases the limit on the number of validators and anchoring security
  as well as reduces fees for applying thereof.

  Note that the old format of anchoring transactions is incompatible with the new one.
  Hence, update of the existing blockchain to the new anchoring version is not possible.
  For use of a new anchoring format a new blockchain has to be launched.

### New features

- Introduced a new API method `/v1/block_header_proof/:height` that provides cryptographic
  proofs for Exonum blocks including those anchored to Bitcoin blockchain.
  The proof is an apparent evidence of availability of a certain Exonum block
  in the blockchain (#124).

### Internal improvements

- Updated to the [Rust-bitcoin 0.13](https://github.com/rust-bitcoin/rust-bitcoin/releases/tag/0.13)
  release (#123).

### Fixed

- Fixed bug with the `nearest_lect` endpoint that sometimes didn't return actual data [ECR-1387] (#125).

## 0.7 - 2018-04-11

### Internal improvements

- Updated to the [Rust-bitcoin 0.12](https://github.com/rust-bitcoin/rust-bitcoin/releases/tag/0.12)
  release (#122).

- Updated to the [Exonum 0.7](https://github.com/exonum/exonum/releases/tag/v0.7)
  release (#122).

### Fixed

- Fixed an issue with the identifiers of funding transactions with the witness data [ECR-1220]
  (#122).

## 0.6.1 - 2018-03-22

### Fixed

- Fix txid for transactions with the witness data [ECR-986] (#119).
  Txid for transactions should be always computed without witness data.

### Internal improvements

- Implement `Display` for the wrapped bitcoin types (#119).

## 0.6 - 2018-03-06

### Breaking changes

- The `network` parameter became named (#114).
  Now, to generate template config, run the following command:

  ```shell
  anchoring generate-template ...
  --anchoring-network <Network in which anchoring should work (testnet\bitcoin)>
  ```

### Internal improvements

- Error types now use `failure` instead of `derive-error`,
  which makes error messages more human-readable (#115).

- Implemented error codes for incorrect anchoring messages (#117).

- Updated to the [Exonum 0.6.0](https://github.com/exonum/exonum/releases/tag/v0.6)
  release (#117).

## 0.5 - 2018-01-30

### Changed

- Update to the [Exonum 0.5.0](https://github.com/exonum/exonum/releases/tag/v0.5)
  release (#112).

## 0.4 - 2017-12-08

### Added

- Added tests written on `exonum-testkit` (#101).

### Changed

- Update to the [Exonum 0.4.0](https://github.com/exonum/exonum/releases/tag/v0.4)
  release (#104).

### Removed

- Sandbox tests are removed (#101).

## 0.3.0 - 2017-11-03

- Update to the [Exonum 0.3.0](https://github.com/exonum/exonum/releases/tag/v0.3)
  release (#93).

## 0.2.1 - 2017-10-13

### Fixed

- Do not emit panic if lect does not found in bitcoin blockchain (#88).

## 0.2 - 2017-09-14

### Added

- Add `anchoring-observer-check-interval` to clap fabric (#85).

### Changed

- Run rpc tests only if the `rpc_tests` feature enabled (#84).
- Update anchoring chain observer configuration layout (#85).

### Fixed

- Fix typo in documentation (#83).

## 0.1 - 2017-07-17

The first release of Exonum btc anchoring service.<|MERGE_RESOLUTION|>--- conflicted
+++ resolved
@@ -10,16 +10,13 @@
 ### Breaking changes
 
 - The anchoring chain observer logic has been moved to the `before_commit` stage. (#131)
-<<<<<<< HEAD
   Thus additional thread in the public api handler has been no longer used.
   And now `anchoring-observer-check-interval` measured in blocks instead of milliseconds.
 
 - The anchoring API has been ported to the new `actix-web` backend. (#132)
   Some of API endpoints have been changed, you can see updated API description in
   the [documentation](https://exonum.com/doc/advanced/bitcoin-anchoring/#available-api).
-=======
   Thus now `anchoring-observer-check-interval` is measured in blocks instead of milliseconds.
->>>>>>> 133fa254
 
 ### Internal improvements
 
