# Changelog

All notable changes to this project will be documented in this file.

The format is based on [Keep a Changelog](http://keepachangelog.com/en/1.0.0/)
and this project adheres to [Semantic Versioning](http://semver.org/spec/v2.0.0.html).

## [Unreleased]

<<<<<<< HEAD
=======
### Internal improvements

- Updated to the `Rust-bitcoin 0.14` release (#134).

## 0.9.0 - 2018-07-20

### Internal improvements

- Anchoring transaction in memory pool now is considering as transaction with the `Some(0)`
  confirmations instead of `Null`. (#133)

- Log level for "Insufficient funds" errors reduced from `error` to `trace`. (#133)

### Breaking changes

- The anchoring chain observer logic has been moved to the `before_commit` stage. (#131)
  Thus additional thread in the public api handler has been no longer used.
  Thus now `anchoring-observer-check-interval` is measured in blocks instead of milliseconds.

- The anchoring API has been ported to the new `actix-web` backend. (#132)
  Some of API endpoints have been changed, you can see updated API description in
  the [documentation](https://exonum.com/doc/advanced/bitcoin-anchoring/#available-api).
  
### Internal improvements

- Added check that funding transaction in `anchoring-funding-txid` contains
  output to the anchoring address. (#130)

## 0.8.1 - 2018-06-06

### Internal improvements

- Changed `btc::Network` (de)serializing into/from string (#128).

- Updated to the `Rust-bitcoin 0.13.1` release (#128).

## 0.8 - 2018-06-01

>>>>>>> adc2a3a0
### Breaking changes

- The anchoring service has been switched to using p2wsh address format. (#123)
  It now uses segwit addresses....
  This change increases the limit on the number of validators and anchoring security
  as well as reduces fees for applying thereof.

  Note that the old format of anchoring transactions is incompatible with the new one.
  Hence, update of the existing blockchain to the new anchoring version is not possible.
  For use of a new anchoring format a new blockchain has to be launched.

### Internal improvements

- Updated to the [Rust-bitcoin 0.13](https://github.com/rust-bitcoin/rust-bitcoin/releases/tag/0.13)
  release (#123).

## 0.7 - 2018-04-11

### Internal improvements

- Updated to the [Rust-bitcoin 0.12](https://github.com/rust-bitcoin/rust-bitcoin/releases/tag/0.12)
  release (#122).

- Updated to the [Exonum 0.7](https://github.com/exonum/exonum/releases/tag/v0.7)
  release (#122).

### Fixed

- Fixed an issue with the identifiers of funding transactions with the witness data [ECR-1220]
  (#122).

## 0.6.1 - 2018-03-22

### Fixed

- Fix txid for transactions with the witness data [ECR-986]. (#119)
  Txid for transactions should be always computed without witness data.

### Internal improvements

- Implement `Display` for the wrapped bitcoin types. (#119)

## 0.6 - 2018-03-06

### Breaking changes

- The `network` parameter became named. (#114)
  Now, to generate template config, run the following command:

  ```shell
  anchoring generate-template ...
  --anchoring-network <Network in which anchoring should work (testnet\bitcoin)>
  ```

### Internal improvements

- Error types now use `failure` instead of `derive-error`,
  which makes error messages more human-readable. (#115)

- Implemented error codes for incorrect anchoring messages. (#117)

- Updated to the [Exonum 0.6.0](https://github.com/exonum/exonum/releases/tag/v0.6)
  release (#117).

## 0.5 - 2018-01-30

### Changed

- Update to the [Exonum 0.5.0](https://github.com/exonum/exonum/releases/tag/v0.5)
  release (#112).

## 0.4 - 2017-12-08

### Added

- Added tests written on `exonum-testkit` (#101).

### Changed

- Update to the [Exonum 0.4.0](https://github.com/exonum/exonum/releases/tag/v0.4)
  release (#104).

### Removed

- Sandbox tests are removed (#101).

## 0.3.0 - 2017-11-03

- Update to the [Exonum 0.3.0](https://github.com/exonum/exonum/releases/tag/v0.3)
  release (#93).

## 0.2.1 - 2017-10-13

### Fixed

- Do not emit panic if lect does not found in bitcoin blockchain. (#88)

## 0.2 - 2017-09-14

### Added

- Add `anchoring-observer-check-interval` to clap fabric (#85)

### Changed

- Run rpc tests only if the `rpc_tests` feature enabled. (#84)
- Update anchoring chain observer configuration layout. (#85)

### Fixed

- Fix typo in documentation (#83)

## 0.1 - 2017-07-17

The first release of Exonum btc anchoring service.<|MERGE_RESOLUTION|>--- conflicted
+++ resolved
@@ -7,8 +7,6 @@
 
 ## [Unreleased]
 
-<<<<<<< HEAD
-=======
 ### Internal improvements
 
 - Updated to the `Rust-bitcoin 0.14` release (#134).
@@ -47,10 +45,9 @@
 
 ## 0.8 - 2018-06-01
 
->>>>>>> adc2a3a0
 ### Breaking changes
 
-- The anchoring service has been switched to using p2wsh address format. (#123)
+- The anchoring service has been switched to using p2wsh address format (#123).
   It now uses segwit addresses....
   This change increases the limit on the number of validators and anchoring security
   as well as reduces fees for applying thereof.
@@ -59,10 +56,21 @@
   Hence, update of the existing blockchain to the new anchoring version is not possible.
   For use of a new anchoring format a new blockchain has to be launched.
 
+### New features
+
+- Introduced a new API method `/v1/block_header_proof/:height` that provides cryptographic
+  proofs for Exonum blocks including those anchored to Bitcoin blockchain.
+  The proof is an apparent evidence of availability of a certain Exonum block
+  in the blockchain (#124).
+
 ### Internal improvements
 
 - Updated to the [Rust-bitcoin 0.13](https://github.com/rust-bitcoin/rust-bitcoin/releases/tag/0.13)
   release (#123).
+
+### Fixed
+
+- Fixed bug with the `nearest_lect` endpoint that sometimes didn't return actual data [ECR-1387] (#125).
 
 ## 0.7 - 2018-04-11
 
@@ -83,18 +91,18 @@
 
 ### Fixed
 
-- Fix txid for transactions with the witness data [ECR-986]. (#119)
+- Fix txid for transactions with the witness data [ECR-986] (#119).
   Txid for transactions should be always computed without witness data.
 
 ### Internal improvements
 
-- Implement `Display` for the wrapped bitcoin types. (#119)
+- Implement `Display` for the wrapped bitcoin types (#119).
 
 ## 0.6 - 2018-03-06
 
 ### Breaking changes
 
-- The `network` parameter became named. (#114)
+- The `network` parameter became named (#114).
   Now, to generate template config, run the following command:
 
   ```shell
@@ -105,9 +113,9 @@
 ### Internal improvements
 
 - Error types now use `failure` instead of `derive-error`,
-  which makes error messages more human-readable. (#115)
+  which makes error messages more human-readable (#115).
 
-- Implemented error codes for incorrect anchoring messages. (#117)
+- Implemented error codes for incorrect anchoring messages (#117).
 
 - Updated to the [Exonum 0.6.0](https://github.com/exonum/exonum/releases/tag/v0.6)
   release (#117).
@@ -143,22 +151,22 @@
 
 ### Fixed
 
-- Do not emit panic if lect does not found in bitcoin blockchain. (#88)
+- Do not emit panic if lect does not found in bitcoin blockchain (#88).
 
 ## 0.2 - 2017-09-14
 
 ### Added
 
-- Add `anchoring-observer-check-interval` to clap fabric (#85)
+- Add `anchoring-observer-check-interval` to clap fabric (#85).
 
 ### Changed
 
-- Run rpc tests only if the `rpc_tests` feature enabled. (#84)
-- Update anchoring chain observer configuration layout. (#85)
+- Run rpc tests only if the `rpc_tests` feature enabled (#84).
+- Update anchoring chain observer configuration layout (#85).
 
 ### Fixed
 
-- Fix typo in documentation (#83)
+- Fix typo in documentation (#83).
 
 ## 0.1 - 2017-07-17
 
