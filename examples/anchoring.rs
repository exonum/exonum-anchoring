--- conflicted
+++ resolved
@@ -127,19 +127,11 @@
             let db = RunCommand::db(matches);
             let cfg: ServicesConfig = ConfigFile::load(path).unwrap();
 
-<<<<<<< HEAD
             let anchoring_cfg = cfg.btc_anchoring_service;
-
             let services: Vec<Box<Service>> =
                 vec![
                     Box::new(AnchoringService::new(anchoring_cfg.genesis,
                                                    anchoring_cfg.local.clone())),
-=======
-            let anchoring_cfg = cfg.anchoring_service;
-            let services: Vec<Box<Service>> =
-                vec![
-                    Box::new(AnchoringService::new(anchoring_cfg.common, anchoring_cfg.node)),
->>>>>>> f0dc72d8
                     Box::new(ConfigurationService::new()),
                 ];
             let blockchain = Blockchain::new(db, services);
