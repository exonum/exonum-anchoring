use bitcoin::util::base58::{FromBase58, ToBase58};
use serde_json::Value;

use exonum::messages::{Message, RawTransaction};
use exonum::crypto::{Hash, HexValue};
use exonum::blockchain::Schema;
use exonum::storage::StorageValue;
use exonum::helpers;

use sandbox::sandbox::Sandbox;
use sandbox::config_updater::TxConfig;

use btc_anchoring_service::{ANCHORING_SERVICE_NAME, AnchoringConfig};
use btc_anchoring_service::details::btc;
use btc_anchoring_service::details::btc::transactions::{BitcoinTx, RawBitcoinTx, TxFromRaw};
use btc_anchoring_service::details::sandbox::Request;
use btc_anchoring_service::blockchain::dto::{MsgAnchoringSignature, MsgAnchoringUpdateLatest};
use btc_anchoring_service::blockchain::schema::AnchoringSchema;

use AnchoringSandbox;

pub use bitcoinrpc::RpcError as JsonRpcError;
pub use bitcoinrpc::Error as RpcError;

pub fn gen_service_tx_lect(sandbox: &Sandbox,
                           validator: u16,
                           tx: &RawBitcoinTx,
                           count: u64)
                           -> MsgAnchoringUpdateLatest {
    MsgAnchoringUpdateLatest::new(&sandbox.p(validator as usize),
                                  validator,
                                  BitcoinTx::from(tx.clone()),
                                  count,
                                  sandbox.s(validator as usize))
}

pub fn gen_service_tx_lect_wrong(sandbox: &Sandbox,
                                 real_id: u16,
                                 fake_id: u16,
                                 tx: &RawBitcoinTx,
                                 count: u64)
                                 -> MsgAnchoringUpdateLatest {
    MsgAnchoringUpdateLatest::new(&sandbox.p(real_id as usize),
                                  fake_id,
                                  BitcoinTx::from(tx.clone()),
                                  count,
                                  sandbox.s(real_id as usize))
}

pub fn dump_lects(sandbox: &Sandbox, id: u16) -> Vec<BitcoinTx> {
    let b = sandbox.blockchain_ref().clone();
<<<<<<< HEAD
    let anchoring_schema = AnchoringSchema::new(b.snapshot());
    let key = &anchoring_schema.actual_anchoring_config().validators[id as usize];

    let lects = anchoring_schema.lects(key);
    let lects = lects.into_iter().map(|x| x.tx()).collect::<Vec<_>>();
    lects
=======
    let v = b.view();
    let s = AnchoringSchema::new(&v);
    let key = &s.actual_anchoring_config().unwrap().anchoring_keys[id as usize];

    s.lects(key)
        .values()
        .unwrap()
        .into_iter()
        .map(|x| x.tx())
        .collect::<Vec<_>>()
>>>>>>> a0d51154
}

pub fn lects_count(sandbox: &Sandbox, id: u16) -> u64 {
    dump_lects(sandbox, id).len() as u64
}

pub fn force_commit_lects<I>(sandbox: &Sandbox, lects: I)
    where I: IntoIterator<Item = MsgAnchoringUpdateLatest>
{
    let mut blockchain = sandbox.blockchain_mut();
    let mut fork = blockchain.fork();
    {
        let mut anchoring_schema = AnchoringSchema::new(&mut fork);
        let anchoring_cfg = anchoring_schema.actual_anchoring_config();
        for lect_msg in lects {
<<<<<<< HEAD
            let key = &anchoring_cfg.validators[lect_msg.validator() as usize];
            anchoring_schema.add_lect(key, lect_msg.tx().clone(), Message::hash(&lect_msg));
=======
            let key = &anchoring_cfg.anchoring_keys[lect_msg.validator() as usize];
            anchoring_schema
                .add_lect(key, lect_msg.tx().clone(), Message::hash(&lect_msg))
                .unwrap();
>>>>>>> a0d51154
        }
    };
    blockchain.merge(fork.into_patch()).unwrap();
}

pub fn dump_signatures(sandbox: &Sandbox, txid: &btc::TxId) -> Vec<MsgAnchoringSignature> {
    let b = sandbox.blockchain_ref().clone();
    let v = b.snapshot();
    let anchoring_schema = AnchoringSchema::new(&v);

    let signatures = anchoring_schema.signatures(txid);
    let signatures = signatures.iter().collect::<Vec<_>>();
    signatures
}

pub fn gen_update_config_tx(sandbox: &Sandbox,
                            actual_from: u64,
                            service_cfg: &AnchoringConfig)
                            -> RawTransaction {
    let mut cfg = sandbox.cfg();
    cfg.actual_from = actual_from;
    *cfg.services.get_mut(ANCHORING_SERVICE_NAME).unwrap() = json!(service_cfg);
    let tx = TxConfig::new(&sandbox.p(0), &cfg.into_bytes(), actual_from, sandbox.s(0));
    tx.raw().clone()
}

pub fn confirmations_request(raw: &RawBitcoinTx, confirmations: u64) -> Request {
    let tx = BitcoinTx::from_raw(raw.clone()).unwrap();
    request! {
            method: "getrawtransaction",
            params: [&tx.txid(), 1],
            response: {
                "hash":&tx.txid(),
                "hex":&tx.to_hex(),
                "confirmations": confirmations,
                "locktime":1088682,
                "size":223,
                "txid":&tx.to_hex(),
                "version":1,
                "vin":[{"scriptSig":{"asm":"3044022075b9f164d9fe44c348c7a18381314c3e6cf22c48e08bac\
                    c2ac6e145fd28f73800220448290b7c54ae465a34bb64a1427794428f7d99cc73204a5e501541d\
                    07b33e8a[ALL] 02c5f412387bffcc44dec76b28b948bfd7483ec939858c4a65bace07794e97f8\
                    76","hex":"473044022075b9f164d9fe44c348c7a18381314c3e6cf22c48e08bacc2ac6e145fd\
                    28f73800220448290b7c54ae465a34bb64a1427794428f7d99cc73204a5e501541d07b33e8a012\
                    102c5f412387bffcc44dec76b28b948bfd7483ec939858c4a65bace07794e97f876"},
                    "sequence":429496729,
                    "txid":"094d7f6acedd8eb4f836ff483157a97155373974ac0ba3278a60e7a0a5efd645",
                    "vout":0}],
                "vout":[{"n":0,"scriptPubKey":{"addresses":["2NDG2AbxE914amqvimARQF2JJBZ9vHDn3Ga"],
                    "asm":"OP_HASH160 db891024f2aa265e3b1998617e8b18ed3b0495fc OP_EQUAL",
                    "hex":"a914db891024f2aa265e3b1998617e8b18ed3b0495fc87",
                    "reqSigs":1,
                    "type":"scripthash"},
                    "value":0.00004},
                    {"n":1,"scriptPubKey":{"addresses":["mn1jSMdewrpxTDkg1N6brC7fpTNV9X2Cmq"],
                    "asm":"OP_DUP OP_HASH160 474215d1e614a7d9dddbd853d9f139cff2e99e1a OP_EQUALVERI\
                        FY OP_CHECKSIG",
                    "hex":"76a914474215d1e614a7d9dddbd853d9f139cff2e99e1a88ac",
                    "reqSigs":1,"type":"pubkeyhash"},
                    "value":1.00768693}],
                "vsize":223
            }
        }
}

pub fn get_transaction_request(raw: &RawBitcoinTx) -> Request {
    let tx = BitcoinTx::from_raw(raw.clone()).unwrap();
    request! {
        method: "getrawtransaction",
        params: [&tx.txid(), 0],
        response: &tx.to_hex()
    }
}

pub fn send_raw_transaction_requests(raw: &RawBitcoinTx) -> Vec<Request> {
    let tx = BitcoinTx::from_raw(raw.clone()).unwrap();
    vec![
        request! {
            method: "getrawtransaction",
            params: [&tx.txid(), 1],
            error: RpcError::NoInformation("Unable to find tx".to_string())
        },
        request! {
            method: "sendrawtransaction",
            params: [tx.to_hex()],
            response: tx.to_hex()
        },
    ]
}

pub fn listunspent_entry(raw: &RawBitcoinTx, addr: &btc::Address, confirmations: u64) -> Value {
    let tx = BitcoinTx::from_raw(raw.clone()).unwrap();
    json!({
        "txid": &tx.txid(),
        "address": &addr.to_base58check(),
        "confirmations": confirmations,
        "vout": 0,
        "account": "multisig",
        "scriptPubKey": "a914499d997314d6e55e49293b50d8dfb78bb9c958ab87",
        "amount": 0.00010000,
        "spendable": false,
        "solvable": false
    })
}

pub fn block_hash_on_height(sandbox: &Sandbox, height: u64) -> Hash {
    let blockchain = sandbox.blockchain_ref();
    let snapshot = blockchain.snapshot();
    let schema = Schema::new(&snapshot);
    schema.block_hashes_by_height().get(height).unwrap()
}

/// Anchor genesis block using funding tx
pub fn anchor_first_block(sandbox: &AnchoringSandbox) {
    let client = sandbox.client();

    let anchoring_addr = sandbox.current_addr();


    client.expect(vec![
            confirmations_request(&sandbox.current_funding_tx(), 50),
            request! {
            method: "listunspent",
            params: [0, 9999999, [&anchoring_addr.to_base58check()]],
            response: [
                listunspent_entry(&sandbox.current_funding_tx(), &anchoring_addr, 50)
            ]
        },
        ]);

    let hash = sandbox.last_hash();
    let (_, signatures) =
        sandbox.gen_anchoring_tx_with_signatures(0, hash, &[], None, &anchoring_addr);
    let anchored_tx = sandbox.latest_anchored_tx();
    sandbox.add_height(&[]);

    sandbox.broadcast(signatures[0].clone());
    client.expect(vec![
            confirmations_request(&sandbox.current_funding_tx(), 50),
            request! {
                method: "getrawtransaction",
                params: [&anchored_tx.txid(), 1],
                error: RpcError::NoInformation("Unable to find tx".to_string())
            },
            request! {
                method: "sendrawtransaction",
                params: [anchored_tx.to_hex()],
                response: anchored_tx.to_hex()
            },
        ]);

    let signatures = signatures.into_iter().map(|tx| tx).collect::<Vec<_>>();
    sandbox.add_height(&signatures);

    let txs = (0..4)
        .map(|idx| {
                 gen_service_tx_lect(sandbox, idx, &anchored_tx, 1)
                     .raw()
                     .clone()
             })
        .collect::<Vec<_>>();
    sandbox.broadcast(txs[0].clone());
    sandbox.add_height(&txs);
}

pub fn anchor_first_block_lect_normal(sandbox: &AnchoringSandbox) {
    // Just add few heights
    sandbox.fast_forward_to_height(sandbox.next_check_lect_height());

    let anchored_tx = sandbox.latest_anchored_tx();
    let anchoring_addr = sandbox.current_addr();

    sandbox
        .client()
        .expect(vec![
            request! {
                method: "listunspent",
                params: [0, 9999999, [&anchoring_addr.to_base58check()]],
                response: [
                    listunspent_entry(&anchored_tx, &anchoring_addr, 0),
                ]
            },
            request! {
                method: "getrawtransaction",
                params: [&anchored_tx.txid(), 0],
                response: &anchored_tx.to_hex()
            },
        ]);
    sandbox.add_height(&[]);
}

pub fn anchor_first_block_lect_different(sandbox: &AnchoringSandbox) {
    let client = sandbox.client();

    anchor_first_block(sandbox);
    // Just add few heights
    sandbox.fast_forward_to_height(sandbox.next_check_lect_height());

    let (other_lect, other_signatures) = {
        let anchored_tx = sandbox.latest_anchored_tx();
        let other_signatures = sandbox
            .latest_anchored_tx_signatures()
            .iter()
            .filter(|tx| tx.validator() != 0)
            .cloned()
            .collect::<Vec<_>>();
        let other_lect = sandbox.finalize_tx(anchored_tx.clone(), other_signatures.clone());
        (other_lect, other_signatures)
    };

    let anchoring_addr = sandbox.current_addr();
    client.expect(vec![
        request! {
            method: "listunspent",
            params: [0, 9999999, [&anchoring_addr.to_base58check()]],
            response: [
                listunspent_entry(&other_lect, &anchoring_addr, 0)
            ]
        },
        get_transaction_request(&other_lect)
    ]);
    sandbox.add_height(&[]);

    let txs = (0..4)
        .map(|idx| {
                 gen_service_tx_lect(sandbox, idx, &other_lect, 2)
                     .raw()
                     .clone()
             })
        .collect::<Vec<_>>();
    sandbox.broadcast(txs[0].clone());

    sandbox.add_height(&txs);
    sandbox.set_latest_anchored_tx(Some((other_lect.clone(), other_signatures.clone())));
}

pub fn anchor_first_block_lect_lost(sandbox: &AnchoringSandbox) {
    let client = sandbox.client();

    anchor_first_block(sandbox);
    // Just add few heights
    sandbox.fast_forward_to_height(sandbox.next_check_lect_height());

    let other_lect = sandbox.current_funding_tx();
    let anchoring_addr = sandbox.current_addr();

    client.expect(vec![
        request! {
            method: "listunspent",
            params: [0, 9999999, [&anchoring_addr.to_base58check()]],
            response: [
                listunspent_entry(&other_lect, &anchoring_addr, 0)
            ]
        },
        get_transaction_request(&other_lect)
    ]);
    sandbox.add_height(&[]);

    let txs = (0..4)
        .map(|idx| {
                 gen_service_tx_lect(sandbox, idx, &other_lect, 2)
                     .raw()
                     .clone()
             })
        .collect::<Vec<_>>();
    sandbox.broadcast(txs[0].clone());

    client.expect(vec![
        confirmations_request(&sandbox.current_funding_tx(), 50),
        request! {
            method: "listunspent",
            params: [0, 9999999, [&anchoring_addr.to_base58check()]],
            response: [
                listunspent_entry(&other_lect, &anchoring_addr, 100)
            ]
        },
    ]);
    sandbox.add_height(&txs);

    let anchored_tx = sandbox.latest_anchored_tx();
    client.expect(vec![
        confirmations_request(&sandbox.current_funding_tx(), 50),
        request! {
            method: "getrawtransaction",
            params: [&anchored_tx.txid(), 1],
            error: RpcError::NoInformation("Unable to find tx".to_string())
        },
        request! {
            method: "sendrawtransaction",
            params: [anchored_tx.to_hex()],
            response: anchored_tx.to_hex()
        },
    ]);
    sandbox.add_height(&[]);
    sandbox.broadcast(gen_service_tx_lect(sandbox, 0, &anchored_tx, 3));
    sandbox.set_latest_anchored_tx(None);
}

pub fn anchor_second_block_normal(sandbox: &AnchoringSandbox) {
    let client = sandbox.client();
    sandbox.fast_forward_to_height(sandbox.next_anchoring_height());

    let anchoring_addr = sandbox.current_addr();
    client.expect(vec![
        request! {
            method: "listunspent",
            params: [0, 9999999, [&anchoring_addr.to_base58check()]],
            response: [
                listunspent_entry(&sandbox.latest_anchored_tx(), &anchoring_addr, 1)
            ]
        },
    ]);
    sandbox.add_height(&[]);

    let (_, signatures) = sandbox.gen_anchoring_tx_with_signatures(
        10,
        sandbox.last_hash(),
        &[],
        None,
        &btc::Address::from_base58check(&anchoring_addr.to_base58check()).unwrap()
    );
    let anchored_tx = sandbox.latest_anchored_tx();

    sandbox.broadcast(signatures[0].clone());
    client.expect(vec![confirmations_request(&anchored_tx.clone(), 0)]);
    sandbox.add_height(&signatures);

    let txs = (0..4)
        .map(|idx| {
                 gen_service_tx_lect(sandbox, idx, &anchored_tx, 2)
                     .raw()
                     .clone()
             })
        .collect::<Vec<_>>();
    sandbox.broadcast(txs[0].clone());
    client.expect(vec![
        request! {
            method: "listunspent",
            params: [0, 9999999, [&anchoring_addr.to_base58check()]],
            response: [
                listunspent_entry(&anchored_tx, &anchoring_addr, 100)
            ]
        },
        get_transaction_request(&anchored_tx)
    ]);
    sandbox.add_height(&txs);
}

/// Anchor genesis block using funding tx
pub fn anchor_first_block_without_other_signatures(sandbox: &AnchoringSandbox) {
    let client = sandbox.client();
    let anchoring_addr = sandbox.current_addr();

    client.expect(vec![
        confirmations_request(&sandbox.current_funding_tx(), 50),
        request! {
            method: "listunspent",
            params: [0, 9999999, [&anchoring_addr.to_base58check()]],
            response: [
                listunspent_entry(&sandbox.current_funding_tx(), &anchoring_addr, 50)
            ]
        },
    ]);

    let (_, signatures) =
        sandbox
            .gen_anchoring_tx_with_signatures(0, sandbox.last_hash(), &[], None, &anchoring_addr);
    sandbox.add_height(&[]);

    sandbox.broadcast(signatures[0].clone());
    client.expect(vec![confirmations_request(&sandbox.current_funding_tx(), 50)]);
    sandbox.add_height(&signatures[0..1]);
}

// Invoke this method after anchor_first_block_lect_normal
pub fn exclude_node_from_validators(sandbox: &AnchoringSandbox) {
    let cfg_change_height = 12;
    let (cfg_tx, following_cfg) = gen_following_cfg_exclude_validator(sandbox, cfg_change_height);
    let (_, following_addr) = following_cfg.redeem_script();

    // Tx has not enough confirmations.
    let anchored_tx = sandbox.latest_anchored_tx();

    let client = sandbox.client();
    client.expect(vec![
        request! {
            method: "importaddress",
            params: [&following_addr, "multisig", false, false]
        },
        confirmations_request(&anchored_tx, 10),
    ]);
    sandbox.add_height(&[cfg_tx]);

    let following_multisig = following_cfg.redeem_script();
    let (_, signatures) = sandbox
        .gen_anchoring_tx_with_signatures(0,
                                          anchored_tx.payload().block_hash,
                                          &[],
                                          None,
                                          &following_multisig.1);
    let transition_tx = sandbox.latest_anchored_tx();
    // Tx gets enough confirmations.
    client.expect(vec![confirmations_request(&anchored_tx, 100)]);
    sandbox.add_height(&[]);
    sandbox.broadcast(signatures[0].clone());

    client.expect(vec![confirmations_request(&transition_tx, 100)]);
    sandbox.add_height(&signatures);

    let lects = (0..4)
        .map(|id| {
                 gen_service_tx_lect(sandbox, id, &transition_tx, 2)
                     .raw()
                     .clone()
             })
        .collect::<Vec<_>>();
    sandbox.broadcast(lects[0].clone());
    client.expect(vec![confirmations_request(&transition_tx, 100)]);
    sandbox.add_height(&lects);
    sandbox.fast_forward_to_height(cfg_change_height);

    sandbox.set_anchoring_cfg(following_cfg);
    sandbox.nodes_mut().swap_remove(0);
    client.expect(vec![
        get_transaction_request(&transition_tx)
    ]);
    sandbox.add_height_as_auditor(&[]);

    assert_eq!(sandbox.handler().errors, Vec::new());
}

pub fn init_logger() {
    let _ = helpers::init_logger();
}


/// Generates a configuration that excludes `sandbox node` from consensus.
/// Then it continues to work as auditor.
fn gen_following_cfg_exclude_validator(sandbox: &AnchoringSandbox,
                                       from_height: u64)
                                       -> (RawTransaction, AnchoringConfig) {

    let mut service_cfg = sandbox.current_cfg().clone();
    let priv_keys = sandbox.current_priv_keys();
    service_cfg.anchoring_keys.swap_remove(0);

    let following_addr = service_cfg.redeem_script().1;
    for (id, ref mut node) in sandbox.nodes_mut().iter_mut().enumerate() {
        node.private_keys
            .insert(following_addr.to_base58check(), priv_keys[id].clone());
    }

    let mut cfg = sandbox.cfg();
    cfg.actual_from = from_height;
    cfg.validators.swap_remove(0);
    *cfg.services.get_mut(ANCHORING_SERVICE_NAME).unwrap() = json!(service_cfg);
    let tx = TxConfig::new(&sandbox.p(0), &cfg.into_bytes(), from_height, sandbox.s(0));
    (tx.raw().clone(), service_cfg)
}<|MERGE_RESOLUTION|>--- conflicted
+++ resolved
@@ -49,25 +49,12 @@
 
 pub fn dump_lects(sandbox: &Sandbox, id: u16) -> Vec<BitcoinTx> {
     let b = sandbox.blockchain_ref().clone();
-<<<<<<< HEAD
     let anchoring_schema = AnchoringSchema::new(b.snapshot());
-    let key = &anchoring_schema.actual_anchoring_config().validators[id as usize];
+    let key = &anchoring_schema.actual_anchoring_config().anchoring_keys[id as usize];
 
     let lects = anchoring_schema.lects(key);
     let lects = lects.into_iter().map(|x| x.tx()).collect::<Vec<_>>();
     lects
-=======
-    let v = b.view();
-    let s = AnchoringSchema::new(&v);
-    let key = &s.actual_anchoring_config().unwrap().anchoring_keys[id as usize];
-
-    s.lects(key)
-        .values()
-        .unwrap()
-        .into_iter()
-        .map(|x| x.tx())
-        .collect::<Vec<_>>()
->>>>>>> a0d51154
 }
 
 pub fn lects_count(sandbox: &Sandbox, id: u16) -> u64 {
@@ -83,15 +70,8 @@
         let mut anchoring_schema = AnchoringSchema::new(&mut fork);
         let anchoring_cfg = anchoring_schema.actual_anchoring_config();
         for lect_msg in lects {
-<<<<<<< HEAD
-            let key = &anchoring_cfg.validators[lect_msg.validator() as usize];
+            let key = &anchoring_cfg.anchoring_keys[lect_msg.validator() as usize];
             anchoring_schema.add_lect(key, lect_msg.tx().clone(), Message::hash(&lect_msg));
-=======
-            let key = &anchoring_cfg.anchoring_keys[lect_msg.validator() as usize];
-            anchoring_schema
-                .add_lect(key, lect_msg.tx().clone(), Message::hash(&lect_msg))
-                .unwrap();
->>>>>>> a0d51154
         }
     };
     blockchain.merge(fork.into_patch()).unwrap();
