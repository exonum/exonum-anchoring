--- conflicted
+++ resolved
@@ -116,28 +116,15 @@
     ]);
 
     let following_multisig = following_cfg.redeem_script();
-<<<<<<< HEAD
-    let (_, signatures) =
-        sandbox.gen_anchoring_tx_with_signatures(0,
-                                                 anchored_tx.payload().1,
-                                                 &[],
-                                                 None,
-                                                 &following_multisig.1);
-    let transition_tx = sandbox.latest_anchored_tx();
-
-    sandbox.add_height(&[]);
-=======
-    let (_, signatures) = anchoring_state
-        .gen_anchoring_tx_with_signatures(&sandbox,
-                                          0,
+    let (_, signatures) = sandbox
+        .gen_anchoring_tx_with_signatures(0,
                                           anchored_tx.payload().block_hash,
                                           &[],
                                           None,
                                           &following_multisig.1);
-    let transition_tx = anchoring_state.latest_anchored_tx().clone();
-
-    add_one_height_with_transactions(&sandbox, &sandbox_state, &[]);
->>>>>>> e0aef874
+    let transition_tx = sandbox.latest_anchored_tx();
+
+    sandbox.add_height(&[]);
     sandbox.broadcast(signatures[0].clone());
 
     client.expect(vec![gen_confirmations_request(transition_tx.clone(), 0)]);
@@ -277,28 +264,15 @@
     ]);
 
     let following_multisig = following_cfg.redeem_script();
-<<<<<<< HEAD
-    let (_, signatures) =
-        sandbox.gen_anchoring_tx_with_signatures(0,
-                                                 anchored_tx.payload().1,
-                                                 &[],
-                                                 None,
-                                                 &following_multisig.1);
-    let transition_tx = sandbox.latest_anchored_tx();
-
-    sandbox.add_height(&[]);
-=======
-    let (_, signatures) = anchoring_state
-        .gen_anchoring_tx_with_signatures(&sandbox,
-                                          0,
+    let (_, signatures) = sandbox
+        .gen_anchoring_tx_with_signatures(0,
                                           anchored_tx.payload().block_hash,
                                           &[],
                                           None,
                                           &following_multisig.1);
-    let transition_tx = anchoring_state.latest_anchored_tx().clone();
-
-    add_one_height_with_transactions(&sandbox, &sandbox_state, &[]);
->>>>>>> e0aef874
+    let transition_tx = sandbox.latest_anchored_tx();
+
+    sandbox.add_height(&[]);
     sandbox.broadcast(signatures[0].clone());
 
     client.expect(vec![gen_confirmations_request(transition_tx.clone(), 0)]);
@@ -436,72 +410,33 @@
     sandbox.add_height(&[cfg_tx]);
 
     // Check enough confirmations case
-<<<<<<< HEAD
     client.expect(vec![
         gen_confirmations_request(anchored_tx.clone(), 100),
         request! {
-=======
-    let following_multisig = following_cfg.redeem_script();
-    let (_, signatures) = anchoring_state
-        .gen_anchoring_tx_with_signatures(&sandbox,
-                                          0,
+            method: "listunspent",
+            params: [0, 9999999, [following_addr]],
+            response: [
+                {
+                    "txid": &funding_tx.txid(),
+                    "vout": 0,
+                    "address": &following_addr.to_base58check(),
+                    "account": "multisig",
+                    "scriptPubKey": "a914499d997314d6e55e49293b50d8dfb78bb9c958ab87",
+                    "amount": 0.00010000,
+                    "confirmations": 100,
+                    "spendable": true,
+                    "solvable": false
+                }
+            ]
+        },
+    ]);
+
+    let (_, signatures) = sandbox
+        .gen_anchoring_tx_with_signatures(0,
                                           anchored_tx.payload().block_hash,
                                           &[],
                                           None,
-                                          &following_multisig.1);
-    let transition_tx = anchoring_state.latest_anchored_tx().clone();
-    client.expect(vec![request! {
-            method: "getrawtransaction",
-            params: [&anchored_tx.txid(), 1],
-            response: {
-                "hash":&anchored_tx.txid(),"hex":&anchored_tx.to_hex(),"confirmations": 100,
-                "locktime":1088682,"size":223,
-                "txid":"4ae2de1782b19ddab252d88d570f60bc821bd745d031029a8b28f7427c8d0e93",
-                "version":1,
-                "vin":[{"scriptSig":{"asm":"3044022075b9f164d9fe44c348c7a18381314c3e6cf22c48e08bac\
-                c2ac6e145fd28f73800220448290b7c54ae465a34bb64a1427794428f7d99cc73204a5e501541d07b3\
-                3e8a[ALL] 02c5f412387bffcc44dec76b28b948bfd7483ec939858c4a65bace07794e97f876",
-                "hex":"473044022075b9f164d9fe44c348c7a18381314c3e6cf22c48e08bacc2ac6e145fd28f73800\
-                220448290b7c54ae465a34bb64a1427794428f7d99cc73204a5e501541d07b33e8a012102c5f412387\
-                bffcc44dec76b28b948bfd7483ec939858c4a65bace07794e97f876"},"sequence":429496729,
-                "txid":"094d7f6acedd8eb4f836ff483157a97155373974ac0ba3278a60e7a0a5efd645",
-                "vout":0}],
-                "vout":[{"n":0,"scriptPubKey":{"addresses":["2NDG2AbxE914amqvimARQF2JJBZ9vHDn3Ga"],
-                "asm":"OP_HASH160 db891024f2aa265e3b1998617e8b18ed3b0495fc OP_EQUAL",
-                "hex":"a914db891024f2aa265e3b1998617e8b18ed3b0495fc87","reqSigs":1,
-                "type":"scripthash"},"value":0.00004},{"n":1,
-                "scriptPubKey":{"addresses":["mn1jSMdewrpxTDkg1N6brC7fpTNV9X2Cmq"],
-                "asm":"OP_DUP OP_HASH160 474215d1e614a7d9dddbd853d9f139cff2e99e1a OP_EQUALVERIFY O\
-                P_CHECKSIG","hex":"76a914474215d1e614a7d9dddbd853d9f139cff2e99e1a88ac",
-                "reqSigs":1,"type":"pubkeyhash"},"value":1.00768693}],"vsize":223
-                }
-        },
-                       request! {
->>>>>>> e0aef874
-            method: "listunspent",
-            params: [0, 9999999, [following_addr]],
-            response: [
-                {
-                    "txid": &funding_tx.txid(),
-                    "vout": 0,
-                    "address": &following_addr.to_base58check(),
-                    "account": "multisig",
-                    "scriptPubKey": "a914499d997314d6e55e49293b50d8dfb78bb9c958ab87",
-                    "amount": 0.00010000,
-                    "confirmations": 100,
-                    "spendable": true,
-                    "solvable": false
-                }
-            ]
-        },
-    ]);
-
-    let (_, signatures) =
-        sandbox.gen_anchoring_tx_with_signatures(0,
-                                                 anchored_tx.payload().1,
-                                                 &[],
-                                                 None,
-                                                 &following_addr);
+                                          &following_addr);
     let transition_tx = sandbox.latest_anchored_tx();
 
     sandbox.add_height(&[]);
@@ -657,12 +592,12 @@
     ]);
 
     let following_multisig = following_cfg.redeem_script();
-    let (_, signatures) =
-        sandbox.gen_anchoring_tx_with_signatures(0,
-                                                 anchored_tx.payload().1,
-                                                 &[],
-                                                 None,
-                                                 &following_multisig.1);
+    let (_, signatures) = sandbox
+        .gen_anchoring_tx_with_signatures(0,
+                                          anchored_tx.payload().block_hash,
+                                          &[],
+                                          None,
+                                          &following_multisig.1);
     let transition_tx = sandbox.latest_anchored_tx();
 
     sandbox.add_height(&[]);
@@ -737,12 +672,12 @@
     ]);
 
     let following_multisig = following_cfg.redeem_script();
-    let (_, signatures) =
-        sandbox.gen_anchoring_tx_with_signatures(0,
-                                                 anchored_tx.payload().1,
-                                                 &[],
-                                                 None,
-                                                 &following_multisig.1);
+    let (_, signatures) = sandbox
+        .gen_anchoring_tx_with_signatures(0,
+                                          anchored_tx.payload().block_hash,
+                                          &[],
+                                          None,
+                                          &following_multisig.1);
     let transition_tx = sandbox.latest_anchored_tx();
 
     sandbox.add_height(&[]);
@@ -986,24 +921,13 @@
     ]);
 
     let following_multisig = following_cfg.redeem_script();
-<<<<<<< HEAD
-    let (_, signatures) =
-        sandbox.gen_anchoring_tx_with_signatures(0,
-                                                 anchored_tx.payload().1,
-                                                 &[],
-                                                 None,
-                                                 &following_multisig.1);
-    sandbox.add_height(&[]);
-=======
-    let (_, signatures) = anchoring_state
-        .gen_anchoring_tx_with_signatures(&sandbox,
-                                          0,
+    let (_, signatures) = sandbox
+        .gen_anchoring_tx_with_signatures(0,
                                           anchored_tx.payload().block_hash,
                                           &[],
                                           None,
                                           &following_multisig.1);
-    add_one_height_with_transactions(&sandbox, &sandbox_state, &[]);
->>>>>>> e0aef874
+    sandbox.add_height(&[]);
     sandbox.broadcast(signatures[0].clone());
     sandbox.add_height(&signatures[0..1]);
 
