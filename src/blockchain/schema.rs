--- conflicted
+++ resolved
@@ -10,15 +10,11 @@
 use blockchain::consensus_storage::AnchoringConfig;
 use blockchain::dto::{LectContent, MsgAnchoringSignature};
 use details::btc;
-use details::btc::transactions::BitcoinTx;
+use details::btc::transactions::{AnchoringTx, BitcoinTx};
 use service::{ANCHORING_SERVICE_ID, ANCHORING_SERVICE_NAME};
 
 /// Unique identifier of signature for the `AnchoringTx`.
 #[derive(Debug)]
-<<<<<<< HEAD
-pub struct AnchoringSchema<'a> {
-    pub view: &'a View,
-=======
 pub struct KnownSignatureId {
     /// Normalized txid of the `AnchoringTx`.
     pub txid: btc::TxId,
@@ -26,7 +22,6 @@
     pub validator_id: u16,
     /// Transaction input for the signature.
     pub input: u32,
->>>>>>> f0dc72d8
 }
 
 impl StorageKey for KnownSignatureId {
@@ -83,16 +78,10 @@
         ListIndex::new(prefix, &self.view)
     }
 
-<<<<<<< HEAD
-    #[doc(hidden)]
-    pub fn gen_table_prefix(&self, ord: u8, suf: Option<&[u8]>) -> Vec<u8> {
-        gen_prefix(ANCHORING_SERVICE_ID, ord, suf)
-=======
     /// Returns table that saves a list of lects for the validator with the given `validator_key`.
     pub fn lects(&self, validator_key: &btc::PublicKey) -> ProofListIndex<&T, LectContent> {
         let prefix = self.gen_table_prefix(3, validator_key);
         ProofListIndex::new(prefix, &self.view)
->>>>>>> f0dc72d8
     }
 
     /// Returns table that keeps the lect index for every anchoring txid for the validator
@@ -113,6 +102,12 @@
     /// Returns the table that keeps the anchoring transaction for any known txid.
     pub fn known_txs(&self) -> MapIndex<&T, btc::TxId, BitcoinTx> {
         let prefix = self.gen_table_prefix(7, &());
+        MapIndex::new(prefix, &self.view)
+    }
+
+    /// Returns table that maps anchoring transactions to their heights.
+    pub fn anchoring_tx_chain(&self) -> MapIndex<&T, u64, AnchoringTx> {
+        let prefix = self.gen_table_prefix(128, &());
         MapIndex::new(prefix, &self.view)
     }
 
@@ -280,6 +275,14 @@
         MapIndex::new(prefix, &mut self.view)
     }
 
+    /// Mutable variant of the [`signatures`][1] index.
+    ///
+    /// [1]: struct.AnchoringSchema.html#method.anchoring_tx_chain
+    pub fn anchoring_tx_chain_mut(&mut self) -> MapIndex<&mut Fork, u64, AnchoringTx> {
+        let prefix = self.gen_table_prefix(128, &());
+        MapIndex::new(prefix, &mut self.view)
+    }
+
     /// Creates and commits the genesis anchoring configuration from the proposed `cfg`.
     pub fn create_genesis_config(&mut self, cfg: &AnchoringConfig) {
         for validator_key in &cfg.anchoring_keys {
