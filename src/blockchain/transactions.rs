use bitcoin::blockdata::transaction::SigHashType;

use exonum::blockchain::{Schema, Transaction};
use exonum::messages::Message;
use exonum::crypto::HexValue;
use exonum::storage::{Fork, Snapshot};

use blockchain::dto::{MsgAnchoringSignature, MsgAnchoringUpdateLatest};
use blockchain::schema::AnchoringSchema;
use blockchain::consensus_storage::AnchoringConfig;
use details::btc;
use details::btc::transactions::{AnchoringTx, BitcoinTx, FundingTx, TxKind};

impl MsgAnchoringSignature {
    pub fn verify_content(&self) -> bool {
        // Do not verify signatures other than SigHashType::All
        let sighash_type_all = SigHashType::All.as_u32() as u8;
        if self.signature().last() != Some(&sighash_type_all) {
            warn!("Received msg with incorrect signature type, content={:#?}",
                  self);
            return false;
        }
        let tx = self.tx();
        // Check that the signature is provided for an existing anchoring tx input
        if tx.input.len() as u32 <= self.input() {
            warn!("Received msg for non-existing input index, content={:#?}",
                  self);
            return false;
        }
        // Check that input scriptSigs are empty
        for input in &tx.input {
            if !input.script_sig.is_empty() {
                warn!("Received msg with non empty input scriptSigs, content={:#?}",
                      self);
                return false;
            }
        }
        true
    }
}

<<<<<<< HEAD
    pub fn validate(&self, view: &Fork) -> bool {
        let core_schema = Schema::new(&view);
        let anchoring_schema = AnchoringSchema::new(&view);
=======
impl Transaction for MsgAnchoringSignature {
    fn verify(&self) -> bool {
        self.verify_signature(self.from()) && self.verify_content()
    }

    fn execute(&self, view: &View) -> Result<(), StorageError> {
        let anchoring_schema = AnchoringSchema::new(view);
>>>>>>> a0d51154

        let tx = self.tx();
        let id = self.validator();
        let actual_cfg = core_schema.actual_configuration();
        // Verify from field
        if actual_cfg.validators.get(id as usize) != Some(self.from()) {
            warn!("Received msg from non-validator, content={:#?}", self);
            return false;
        }

        // Verify signature
<<<<<<< HEAD
        let anchoring_cfg = anchoring_schema.actual_anchoring_config();
        if let Some(pub_key) = anchoring_cfg.validators.get(id as usize) {
=======
        let anchoring_cfg = anchoring_schema.actual_anchoring_config()?;
        if let Some(pub_key) = anchoring_cfg.anchoring_keys.get(id as usize) {
>>>>>>> a0d51154
            let (redeem_script, addr) = anchoring_cfg.redeem_script();
            let tx_addr = tx.output_address(anchoring_cfg.network);
            // Use following address if it exists
            let addr = if let Some(following) = anchoring_schema.following_anchoring_config() {
                following.redeem_script().1
            } else {
                addr
            };
            if tx_addr != addr {
                warn!("Received msg with incorrect output address, content={:#?}",
                      self);
                return false;
            }
            if !verify_anchoring_tx_payload(&tx, &core_schema) {
                warn!("Received msg with incorrect payload, content={:#?}", self);
                return false;
            }
            if !tx.verify_input(&redeem_script, self.input(), pub_key, self.signature()) {
                warn!("Received msg with incorrect signature, content={:#?}", self);
                return false;
            }
            return true;
        } else {
            return false;
        }
    }

    pub fn execute(&self, fork: &mut Fork) {
        if !self.validate(fork) {
            return;
        }

        let mut anchoring_schema = AnchoringSchema::new(fork);
        anchoring_schema.add_known_signature(self.clone())
    }
}

impl Transaction for MsgAnchoringUpdateLatest {
    fn verify(&self) -> bool {
        self.verify_signature(self.from())
    }

<<<<<<< HEAD
    pub fn validate(&self, view: &Fork) -> Option<(btc::PublicKey, BitcoinTx)> {
=======
    fn execute(&self, view: &View) -> Result<(), StorageError> {
>>>>>>> a0d51154
        let anchoring_schema = AnchoringSchema::new(view);
        let core_schema = Schema::new(view);

        let tx = self.tx();
        let id = self.validator();
        // Verify lect with actual cfg
        let actual_cfg = core_schema.actual_configuration();

        if actual_cfg.validators.get(self.validator() as usize) != Some(self.from()) {
            warn!("Received lect from non validator, content={:#?}", self);
            return None;
        }
<<<<<<< HEAD

        let anchoring_cfg = anchoring_schema.actual_anchoring_config();
        let key = &anchoring_cfg.validators[id as usize];
=======
        let anchoring_cfg = anchoring_schema.actual_anchoring_config()?;
        let key = &anchoring_cfg.anchoring_keys[id as usize];
>>>>>>> a0d51154
        match TxKind::from(tx.clone()) {
            TxKind::Anchoring(tx) => {
                if !verify_anchoring_tx_payload(&tx, &core_schema) {
                    warn!("Received lect with incorrect payload, content={:#?}", self);
                    return None;
                }
                if !verify_anchoring_tx_prev_hash(&tx, &anchoring_schema) {
                    warn!("Received lect with prev_lect without 2/3+ confirmations, \
                            content={:#?}",
                          self);
                    return None;
                }
            }
            TxKind::FundingTx(tx) => {
                let anchoring_cfg = anchoring_schema.genesis_anchoring_config();
                if !verify_funding_tx(&tx, &anchoring_cfg) {
                    warn!("Received lect with incorrect funding_tx, content={:#?}",
                          self);
                    return None;
                }
            }
            TxKind::Other(_) => panic!("Incorrect fields deserialization."),
        }

        if anchoring_schema.lects(key).len() != self.lect_count() {
            warn!("Received lect with wrong count, content={:#?}", self);
            return None;
        }

        Some((*key, tx))
    }

    pub fn execute(&self, view: &mut Fork) {
        if let Some((key, tx)) = self.validate(view) {
            let mut anchoring_schema = AnchoringSchema::new(view);
            anchoring_schema.add_lect(&key, tx, self.hash())
        }
    }
}

<<<<<<< HEAD
impl AnchoringMessage {
    pub fn verify_content(&self) -> bool {
        match *self {
            AnchoringMessage::Signature(ref msg) => msg.verify_content(),
            AnchoringMessage::UpdateLatest(ref msg) => msg.verify_content(),
        }
    }
}


impl Transaction for AnchoringMessage {
    fn verify(&self) -> bool {
        self.verify_signature(self.from()) && self.verify_content()
    }

    fn execute(&self, view: &mut Fork) {
        match *self {
            AnchoringMessage::Signature(ref msg) => msg.execute(view),
            AnchoringMessage::UpdateLatest(ref msg) => msg.execute(view),
        }
    }

    fn info(&self) -> Value {
        to_value(self).unwrap()
    }
}

fn verify_anchoring_tx_prev_hash<T>(tx: &AnchoringTx, anchoring_schema: &AnchoringSchema<T>) -> bool
    where T: AsRef<Snapshot>
{
=======
fn verify_anchoring_tx_prev_hash(tx: &AnchoringTx,
                                 anchoring_schema: &AnchoringSchema)
                                 -> Result<bool, StorageError> {
>>>>>>> a0d51154
    // If tx has `prev_tx_chain` should be used it instead of `prev_hash`.
    let prev_txid = tx.payload().prev_tx_chain.unwrap_or_else(|| tx.prev_hash());
    // Get `AnchoringConfig` for prev_tx
    let anchoring_cfg = {
        let cfg_height = anchoring_schema
            .known_txs()
            .get(&prev_txid)
            .and_then(|tx| {
                          let height = match TxKind::from(tx) {
                              TxKind::Anchoring(tx) => tx.payload().block_height,
                              TxKind::FundingTx(_) => 0,
                              TxKind::Other(tx) => panic!("Incorrect lect content={:#?}", tx),
                          };
                          Some(height)
                      });

        if let Some(height) = cfg_height {
            anchoring_schema.anchoring_config_by_height(height)
        } else {
            warn!("Prev lect is unknown txid={:?}", prev_txid);
            return false;
        }
    };

    let prev_lects_count = {
        let mut prev_lects_count = 0;
<<<<<<< HEAD
        for key in &anchoring_cfg.validators {
            if let Some(prev_lect_idx) = anchoring_schema.find_lect_position(key, &prev_txid) {
=======
        for key in &anchoring_cfg.anchoring_keys {
            if let Some(prev_lect_idx) = anchoring_schema.find_lect_position(key, &prev_txid)? {
>>>>>>> a0d51154
                let prev_lect = anchoring_schema
                    .lects(key)
                    .get(prev_lect_idx)
                    .expect(&format!("Lect with index {} is absent in lects table for validator \
                                     {}",
                                    prev_lect_idx,
                                    key.to_hex()));
                assert_eq!(prev_txid,
                           prev_lect.tx().id(),
                           "Inconsistent reference to previous lect in Exonum");

                prev_lects_count += 1;
            }
        }
        prev_lects_count
    };
    prev_lects_count >= anchoring_cfg.majority_count()
}

fn verify_anchoring_tx_payload<T>(tx: &AnchoringTx, schema: &Schema<T>) -> bool
    where T: AsRef<Snapshot>
{
    let payload = tx.payload();
    schema.block_hashes_by_height().get(payload.block_height) == Some(payload.block_hash)
}

fn verify_funding_tx(tx: &FundingTx, anchoring_cfg: &AnchoringConfig) -> bool {
    tx == anchoring_cfg.funding_tx()
}<|MERGE_RESOLUTION|>--- conflicted
+++ resolved
@@ -37,21 +37,10 @@
         }
         true
     }
-}
-
-<<<<<<< HEAD
+
     pub fn validate(&self, view: &Fork) -> bool {
         let core_schema = Schema::new(&view);
         let anchoring_schema = AnchoringSchema::new(&view);
-=======
-impl Transaction for MsgAnchoringSignature {
-    fn verify(&self) -> bool {
-        self.verify_signature(self.from()) && self.verify_content()
-    }
-
-    fn execute(&self, view: &View) -> Result<(), StorageError> {
-        let anchoring_schema = AnchoringSchema::new(view);
->>>>>>> a0d51154
 
         let tx = self.tx();
         let id = self.validator();
@@ -63,13 +52,8 @@
         }
 
         // Verify signature
-<<<<<<< HEAD
         let anchoring_cfg = anchoring_schema.actual_anchoring_config();
-        if let Some(pub_key) = anchoring_cfg.validators.get(id as usize) {
-=======
-        let anchoring_cfg = anchoring_schema.actual_anchoring_config()?;
         if let Some(pub_key) = anchoring_cfg.anchoring_keys.get(id as usize) {
->>>>>>> a0d51154
             let (redeem_script, addr) = anchoring_cfg.redeem_script();
             let tx_addr = tx.output_address(anchoring_cfg.network);
             // Use following address if it exists
@@ -96,8 +80,14 @@
             return false;
         }
     }
-
-    pub fn execute(&self, fork: &mut Fork) {
+}
+
+impl Transaction for MsgAnchoringSignature {
+    fn verify(&self) -> bool {
+        self.verify_signature(self.from()) && self.verify_content()
+    }
+
+    fn execute(&self, fork: &mut Fork) {
         if !self.validate(fork) {
             return;
         }
@@ -107,16 +97,8 @@
     }
 }
 
-impl Transaction for MsgAnchoringUpdateLatest {
-    fn verify(&self) -> bool {
-        self.verify_signature(self.from())
-    }
-
-<<<<<<< HEAD
+impl MsgAnchoringUpdateLatest {
     pub fn validate(&self, view: &Fork) -> Option<(btc::PublicKey, BitcoinTx)> {
-=======
-    fn execute(&self, view: &View) -> Result<(), StorageError> {
->>>>>>> a0d51154
         let anchoring_schema = AnchoringSchema::new(view);
         let core_schema = Schema::new(view);
 
@@ -129,14 +111,9 @@
             warn!("Received lect from non validator, content={:#?}", self);
             return None;
         }
-<<<<<<< HEAD
 
         let anchoring_cfg = anchoring_schema.actual_anchoring_config();
-        let key = &anchoring_cfg.validators[id as usize];
-=======
-        let anchoring_cfg = anchoring_schema.actual_anchoring_config()?;
         let key = &anchoring_cfg.anchoring_keys[id as usize];
->>>>>>> a0d51154
         match TxKind::from(tx.clone()) {
             TxKind::Anchoring(tx) => {
                 if !verify_anchoring_tx_payload(&tx, &core_schema) {
@@ -168,8 +145,14 @@
 
         Some((*key, tx))
     }
-
-    pub fn execute(&self, view: &mut Fork) {
+}
+
+impl Transaction for MsgAnchoringUpdateLatest {
+    fn verify(&self) -> bool {
+        self.verify_signature(self.from())
+    }
+
+    fn execute(&self, view: &mut Fork) {
         if let Some((key, tx)) = self.validate(view) {
             let mut anchoring_schema = AnchoringSchema::new(view);
             anchoring_schema.add_lect(&key, tx, self.hash())
@@ -177,57 +160,21 @@
     }
 }
 
-<<<<<<< HEAD
-impl AnchoringMessage {
-    pub fn verify_content(&self) -> bool {
-        match *self {
-            AnchoringMessage::Signature(ref msg) => msg.verify_content(),
-            AnchoringMessage::UpdateLatest(ref msg) => msg.verify_content(),
-        }
-    }
-}
-
-
-impl Transaction for AnchoringMessage {
-    fn verify(&self) -> bool {
-        self.verify_signature(self.from()) && self.verify_content()
-    }
-
-    fn execute(&self, view: &mut Fork) {
-        match *self {
-            AnchoringMessage::Signature(ref msg) => msg.execute(view),
-            AnchoringMessage::UpdateLatest(ref msg) => msg.execute(view),
-        }
-    }
-
-    fn info(&self) -> Value {
-        to_value(self).unwrap()
-    }
-}
-
 fn verify_anchoring_tx_prev_hash<T>(tx: &AnchoringTx, anchoring_schema: &AnchoringSchema<T>) -> bool
     where T: AsRef<Snapshot>
 {
-=======
-fn verify_anchoring_tx_prev_hash(tx: &AnchoringTx,
-                                 anchoring_schema: &AnchoringSchema)
-                                 -> Result<bool, StorageError> {
->>>>>>> a0d51154
     // If tx has `prev_tx_chain` should be used it instead of `prev_hash`.
     let prev_txid = tx.payload().prev_tx_chain.unwrap_or_else(|| tx.prev_hash());
     // Get `AnchoringConfig` for prev_tx
     let anchoring_cfg = {
-        let cfg_height = anchoring_schema
-            .known_txs()
-            .get(&prev_txid)
-            .and_then(|tx| {
-                          let height = match TxKind::from(tx) {
-                              TxKind::Anchoring(tx) => tx.payload().block_height,
-                              TxKind::FundingTx(_) => 0,
-                              TxKind::Other(tx) => panic!("Incorrect lect content={:#?}", tx),
-                          };
-                          Some(height)
-                      });
+        let cfg_height = anchoring_schema.known_txs().get(&prev_txid).and_then(|tx| {
+            let height = match TxKind::from(tx) {
+                TxKind::Anchoring(tx) => tx.payload().block_height,
+                TxKind::FundingTx(_) => 0,
+                TxKind::Other(tx) => panic!("Incorrect lect content={:#?}", tx),
+            };
+            Some(height)
+        });
 
         if let Some(height) = cfg_height {
             anchoring_schema.anchoring_config_by_height(height)
@@ -239,20 +186,15 @@
 
     let prev_lects_count = {
         let mut prev_lects_count = 0;
-<<<<<<< HEAD
-        for key in &anchoring_cfg.validators {
+        for key in &anchoring_cfg.anchoring_keys {
             if let Some(prev_lect_idx) = anchoring_schema.find_lect_position(key, &prev_txid) {
-=======
-        for key in &anchoring_cfg.anchoring_keys {
-            if let Some(prev_lect_idx) = anchoring_schema.find_lect_position(key, &prev_txid)? {
->>>>>>> a0d51154
                 let prev_lect = anchoring_schema
                     .lects(key)
                     .get(prev_lect_idx)
                     .expect(&format!("Lect with index {} is absent in lects table for validator \
                                      {}",
-                                    prev_lect_idx,
-                                    key.to_hex()));
+                                     prev_lect_idx,
+                                     key.to_hex()));
                 assert_eq!(prev_txid,
                            prev_lect.tx().id(),
                            "Inconsistent reference to previous lect in Exonum");
