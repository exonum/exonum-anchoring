// Copyright 2017 The Exonum Team
//
// Licensed under the Apache License, Version 2.0 (the "License");
// you may not use this file except in compliance with the License.
// You may obtain a copy of the License at
//
//   http://www.apache.org/licenses/LICENSE-2.0
//
// Unless required by applicable law or agreed to in writing, software
// distributed under the License is distributed on an "AS IS" BASIS,
// WITHOUT WARRANTIES OR CONDITIONS OF ANY KIND, either express or implied.
// See the License for the specific language governing permissions and
// limitations under the License.

//! Basic clap factory implementation.
//! This module collect all basic `CommandExtension` that
//! we can use in `anchoring` bootstrapping process.
//!
use std::collections::BTreeMap;
use std::str::FromStr;

use bitcoin::network::constants::Network;
use failure;
use toml::Value;

use exonum::blockchain::Service;
use exonum::encoding::serialize::FromHex;
<<<<<<< HEAD
use exonum::helpers::fabric::{
    keys, Argument, Command, CommandExtension, CommandName, Context, ServiceFactory,
=======
use exonum::helpers::{
    fabric::{keys, Argument, CommandExtension, CommandName, Context, ServiceFactory}, Height,
>>>>>>> 133fa254
};
use exonum::node::NodeConfig;

use super::{gen_btc_keypair, AnchoringConfig, AnchoringNodeConfig, AnchoringRpcConfig};
use details::btc::{self, transactions::FundingTx, PrivateKey, PublicKey};
use details::rpc::{BitcoinRelay, RpcClient};
use handler::observer::AnchoringObserverConfig;
use service::AnchoringService;
use ANCHORING_SERVICE_NAME;

#[derive(Clone, Debug, Serialize, Deserialize)]
/// Anchoring configuration that should be saved into the file
pub struct AnchoringServiceConfig {
    /// `AnchoringConfig` is a common for all nodes part.
    pub genesis: AnchoringConfig,
    /// `AnchoringNodeConfig` is a unique for each node.
    pub node: AnchoringNodeConfig,
}

struct GenerateNodeConfig;

impl CommandExtension for GenerateNodeConfig {
    fn args(&self) -> Vec<Argument> {
        vec![
            Argument::new_named(
                "ANCHORING_RPC_HOST",
                true,
                "Host of bitcoind.",
                None,
                "anchoring-host",
                false,
            ),
            Argument::new_named(
                "ANCHORING_RPC_USER",
                false,
                "User to login into bitcoind.",
                None,
                "anchoring-user",
                false,
            ),
            Argument::new_named(
                "ANCHORING_RPC_PASSWD",
                false,
                "Password to login into bitcoind.",
                None,
                "anchoring-password",
                false,
            ),
            Argument::new_named(
                "ANCHORING_OBSERVER_CHECK_INTERVAL",
                false,
                "This option enables anchoring chain observer with the given check interval \
                 (in blocks).",
                None,
                "anchoring-observer-check-interval",
                false,
            ),
        ]
    }

    fn execute(&self, mut context: Context) -> Result<Context, failure::Error> {
        let host = context
            .arg("ANCHORING_RPC_HOST")
            .expect("Expected ANCHORING_RPC_HOST");
        let user = context.arg("ANCHORING_RPC_USER").ok();
        let passwd = context.arg("ANCHORING_RPC_PASSWD").ok();
        let observer_check_interval = context.arg("ANCHORING_OBSERVER_CHECK_INTERVAL").ok();

        let config = context.get(keys::COMMON_CONFIG).unwrap();

        let network: String = config
            .services_config
            .get("anchoring_network")
            .expect("No network name found.")
            .clone()
            .try_into()
            .unwrap();
        let network = match network.as_str() {
            "testnet" => Network::Testnet,
            "bitcoin" => Network::Bitcoin,
            _ => panic!("Wrong network type"),
        };

        let (p, s) = gen_btc_keypair(network);
        let mut services_public_configs = context
            .get(keys::SERVICES_PUBLIC_CONFIGS)
            .unwrap_or_default();
        services_public_configs.extend(
            vec![(
                "anchoring_pub_key".to_owned(),
                Value::try_from(p.to_string()).unwrap(),
            )].into_iter(),
        );

        let rpc_config = AnchoringRpcConfig {
            host,
            username: user,
            password: passwd,
        };
        let observer_config = {
            let mut observer_config = AnchoringObserverConfig::default();
            if let Some(interval) = observer_check_interval {
                ensure!(
                    interval > Height::zero(),
                    "`anchoring-observer-check-interval` should be greater than zero."
                );

                observer_config.enabled = true;
                observer_config.check_interval = interval;
            }
            observer_config
        };
        //TODO: Replace this by structure.
        let mut services_secret_configs = context
            .get(keys::SERVICES_SECRET_CONFIGS)
            .unwrap_or_default();
        services_secret_configs.extend(
            vec![
                (
                    "anchoring_sec_key".to_owned(),
                    Value::try_from(s.to_string()).unwrap(),
                ),
                (
                    "anchoring_pub_key".to_owned(),
                    Value::try_from(p.to_string()).unwrap(),
                ),
                (
                    "rpc_config".to_owned(),
                    Value::try_from(rpc_config).unwrap(),
                ),
                (
                    "observer_config".to_owned(),
                    Value::try_from(observer_config).unwrap(),
                ),
            ].into_iter(),
        );

        context.set(keys::SERVICES_PUBLIC_CONFIGS, services_public_configs);
        context.set(keys::SERVICES_SECRET_CONFIGS, services_secret_configs);
        Ok(context)
    }
}

struct GenerateCommonConfig;

impl CommandExtension for GenerateCommonConfig {
    fn args(&self) -> Vec<Argument> {
        vec![
            Argument::new_named(
                "ANCHORING_FREQUENCY",
                false,
                "The frequency of anchoring in blocks",
                None,
                "anchoring-frequency",
                false,
            ),
            Argument::new_named(
                "ANCHORING_UTXO_CONFIRMATIONS",
                false,
                "The minimum number of confirmations for anchoring transactions",
                None,
                "anchoring-utxo-confirmations",
                false,
            ),
            Argument::new_named(
                "ANCHORING_FEE",
                true,
                "Fee that anchoring nodes should use.",
                None,
                "anchoring-fee",
                false,
            ),
            Argument::new_named(
                "ANCHORING_NETWORK",
                true,
                "Anchoring network type.",
                None,
                "anchoring-network",
                false,
            ),
        ]
    }

    fn execute(&self, mut context: Context) -> Result<Context, failure::Error> {
        let anchoring_frequency: u64 = context.arg::<u64>("ANCHORING_FREQUENCY").unwrap_or(500);
        let anchoring_utxo_confirmations: u64 = context
            .arg::<u64>("ANCHORING_UTXO_CONFIRMATIONS")
            .unwrap_or(5);
        let fee: u64 = context.arg::<u64>("ANCHORING_FEE").expect(
            "Expected `ANCHORING_FEE` \
             in cmd.",
        );
        let network = context
            .arg::<String>("ANCHORING_NETWORK")
            .expect("No network type found.");

        let mut values: BTreeMap<String, Value> = context.get(keys::SERVICES_CONFIG).expect(
            "Expected services_config \
             in context.",
        );

        values.extend(
            vec![
                (
                    "anchoring_frequency".to_owned(),
                    Value::try_from(anchoring_frequency).unwrap(),
                ),
                (
                    "anchoring_utxo_confirmations".to_owned(),
                    Value::try_from(anchoring_utxo_confirmations).unwrap(),
                ),
                ("anchoring_fee".to_owned(), Value::try_from(fee).unwrap()),
                (
                    "anchoring_network".to_owned(),
                    Value::try_from(network).unwrap(),
                ),
            ].into_iter(),
        );
        context.set(keys::SERVICES_CONFIG, values);
        Ok(context)
    }
}

struct Finalize;

impl CommandExtension for Finalize {
    fn args(&self) -> Vec<Argument> {
        vec![
            Argument::new_named(
                "ANCHORING_FUNDING_TXID",
                false,
                "Txid of the initial funding tx",
                None,
                "anchoring-funding-txid",
                false,
            ),
            Argument::new_named(
                "ANCHORING_CREATE_FUNDING_TX",
                false,
                "Create initial funding tx with given amount in satoshis",
                None,
                "anchoring-create-funding-tx",
                false,
            ),
        ]
    }

    fn execute(&self, mut context: Context) -> Result<Context, failure::Error> {
        let mut node_config: NodeConfig = context.get(keys::NODE_CONFIG).unwrap();
        let common_config = context.get(keys::COMMON_CONFIG).unwrap();
        let public_config_list = context.get(keys::PUBLIC_CONFIG_LIST).unwrap();
        let services_secret_configs = context.get(keys::SERVICES_SECRET_CONFIGS).unwrap();

        let funding_txid = context.arg::<String>("ANCHORING_FUNDING_TXID").ok();
        let create_funding_tx_with_amount = context.arg::<u64>("ANCHORING_CREATE_FUNDING_TX").ok();
        // Local config section
        let sec_key: String = services_secret_configs
            .get("anchoring_sec_key")
            .expect("Anchoring secret key not found")
            .clone()
            .try_into()?;
        let pub_key: String = services_secret_configs
            .get("anchoring_pub_key")
            .expect("Anchoring public key not found")
            .clone()
            .try_into()?;
        let rpc: AnchoringRpcConfig = services_secret_configs
            .get("rpc_config")
            .expect("Anchoring rpc config not found")
            .clone()
            .try_into()?;
        let observer: AnchoringObserverConfig = services_secret_configs
            .get("observer_config")
            .expect("Anchoring rpc config not found")
            .clone()
            .try_into()?;
        // Global config section
        let network: String = common_config
            .services_config
            .get("anchoring_network")
            .expect("Anchoring network not found")
            .clone()
            .try_into()?;
        let utxo_confirmations: u64 = common_config
            .services_config
            .get("anchoring_utxo_confirmations")
            .expect("Anchoring utxo confirmations not found")
            .clone()
            .try_into()?;
        let frequency: u64 = common_config
            .services_config
            .get("anchoring_frequency")
            .expect("Anchoring frequency not found")
            .clone()
            .try_into()?;
        let fee: u64 = common_config
            .services_config
            .get("anchoring_fee")
            .expect("Anchoring fee not found")
            .clone()
            .try_into()?;

        let network = match network.as_str() {
            "testnet" => Network::Testnet,
            "bitcoin" => Network::Bitcoin,
            _ => panic!("Wrong network type"),
        };

        let priv_key: PrivateKey = PrivateKey::from_str(&sec_key).unwrap();
        //TODO: validate config keys
        let _pub_key = PublicKey::from_hex(&pub_key).unwrap();
        let pub_keys: Vec<_> = public_config_list
            .iter()
            .map(|v| {
                let key: String = v.services_public_configs()
                    .get("anchoring_pub_key")
                    .expect("Anchoring validator public key not found")
                    .clone()
                    .try_into()
                    .unwrap();
                PublicKey::from_hex(&key).unwrap()
            })
            .collect::<Vec<_>>();
        let client = RpcClient::from(rpc.clone());
        let mut anchoring_config = AnchoringNodeConfig::new(Some(rpc));
        anchoring_config.observer = observer;

        let majority_count = ::majority_count(public_config_list.len() as u8);
        let address = btc::Address::from_script(
            &btc::RedeemScriptBuilder::with_public_keys(pub_keys.iter().map(|pk| pk.0))
                .quorum(majority_count as usize)
                .to_script()?,
            network,
        );

        println!("Anchoring address is {}", address);
        let mut genesis_cfg = if let Some(total_funds) = create_funding_tx_with_amount {
            client.watch_address(&address, false).unwrap();
            let tx = client.send_to_address(&address, total_funds).unwrap();
            println!("Created funding tx with txid {}", tx.id().to_string());
            AnchoringConfig::new_with_funding_tx(network, pub_keys, tx)
        } else {
            let txid = funding_txid.expect("Funding txid not found");
            let txid = btc::TxId::from_str(&txid).expect("Unable to parse funding txid");
            let tx: FundingTx = client
                .get_transaction(txid)
                .unwrap()
                .expect(
                    "Funding tx with the \
                     given id not found",
                )
                .into();
            if tx.find_out(&address).is_none() {
                panic!("Given funding transaction doesn't contains anchoring address");
            }
            AnchoringConfig::new_with_funding_tx(network, pub_keys, tx)
        };

        anchoring_config
            .private_keys
            .insert(address.to_string(), priv_key.clone());

        genesis_cfg.fee = fee;
        genesis_cfg.frequency = frequency;
        genesis_cfg.utxo_confirmations = utxo_confirmations;

        node_config.services_configs.insert(
            "anchoring_service".to_owned(),
            Value::try_from(AnchoringServiceConfig {
                genesis: genesis_cfg,
                node: anchoring_config,
            }).expect("Could not serialize anchoring service config"),
        );
        context.set(keys::NODE_CONFIG, node_config);
        Ok(context)
    }
}

/// An anchoring service creator for the `NodeBuilder`.
#[derive(Debug)]
pub struct AnchoringServiceFactory;

impl ServiceFactory for AnchoringServiceFactory {
    fn service_name(&self) -> &str {
        ANCHORING_SERVICE_NAME
    }

    // #[allow(unused_variables)]
    fn command(&mut self, command: CommandName) -> Option<Box<CommandExtension>> {
        use exonum::helpers::fabric;
        Some(match command {
            v if v == fabric::GenerateNodeConfig.name() => Box::new(GenerateNodeConfig),
            v if v == fabric::GenerateCommonConfig.name() => Box::new(GenerateCommonConfig),
            v if v == fabric::Finalize.name() => Box::new(Finalize),
            _ => return None,
        })
    }

    fn make_service(&mut self, run_context: &Context) -> Box<Service> {
        let anchoring_config: AnchoringServiceConfig =
            run_context.get(keys::NODE_CONFIG).unwrap().services_configs["anchoring_service"]
                .clone()
                .try_into()
                .unwrap();
        Box::new(AnchoringService::new(
            anchoring_config.genesis,
            anchoring_config.node,
        ))
    }
}<|MERGE_RESOLUTION|>--- conflicted
+++ resolved
@@ -25,13 +25,9 @@
 
 use exonum::blockchain::Service;
 use exonum::encoding::serialize::FromHex;
-<<<<<<< HEAD
-use exonum::helpers::fabric::{
-    keys, Argument, Command, CommandExtension, CommandName, Context, ServiceFactory,
-=======
 use exonum::helpers::{
-    fabric::{keys, Argument, CommandExtension, CommandName, Context, ServiceFactory}, Height,
->>>>>>> 133fa254
+    fabric::{keys, Argument, Command, CommandExtension, CommandName, Context, ServiceFactory},
+    Height,
 };
 use exonum::node::NodeConfig;
 
