use std::fmt;
use std::collections::HashMap;
use std::ops::Deref;

use bitcoin::blockdata::script::Instruction;
use bitcoin::blockdata::opcodes::All;
use bitcoin::util::hash::Hash160;
use bitcoin::network::serialize::{BitcoinHash, deserialize, serialize, serialize_hex};
use bitcoin::blockdata::transaction::{TxIn, TxOut};
use bitcoin::blockdata::script::{Builder, Script};
use bitcoin::util::base58::ToBase58;
use bitcoin::util::address::{Address, Privkey, Type};
use bitcoin::network::constants::Network;
use bitcoin::blockdata::transaction::SigHashType;
use secp256k1::key::{PublicKey, SecretKey};
use secp256k1::{Message, Secp256k1, Signature};
use bitcoinrpc;

use exonum::crypto::{FromHexError, Hash, HexValue, hash};
use exonum::node::Height;
use exonum::storage::StorageValue;

use details::rpc::{AnchoringRpc, Error as RpcError, RpcClient};
use details::btc;
use details::btc::{HexValueEx, RedeemScript, TxId};
use details::error::Error as InternalError;
use details::btc::payload::{Payload, PayloadBuilder};

pub type RawBitcoinTx = ::bitcoin::blockdata::transaction::Transaction;

const ANCHORING_TX_FUNDS_OUTPUT: u32 = 0;
const ANCHORING_TX_DATA_OUTPUT: u32 = 1;

/// Anchoring transaction struct is strict:
/// - Zero input is previous anchoring tx or initial funding tx
/// - Zero output is next anchoring tx
/// - First output is anchored metadata
#[derive(Clone, PartialEq, Eq, Hash)]
pub struct AnchoringTx(pub RawBitcoinTx);
/// Funding transaction always has an output to `p2sh` address
#[derive(Clone, PartialEq, Eq, Hash)]
pub struct FundingTx(pub RawBitcoinTx);
/// Other unspecified Bitcoin transaction
#[derive(Debug, Clone, PartialEq, Eq, Hash)]
pub struct BitcoinTx(pub RawBitcoinTx);

#[derive(Debug, Clone, PartialEq)]
pub enum TxKind {
    Anchoring(AnchoringTx),
    FundingTx(FundingTx),
    Other(BitcoinTx),
}

pub trait TxFromRaw: Sized {
    fn from_raw(raw: RawBitcoinTx) -> Option<Self>;
}

pub struct TransactionBuilder {
    inputs: Vec<(RawBitcoinTx, u32)>,
    output: Option<btc::Address>,
    fee: Option<u64>,
    payload: Option<(u64, Hash)>,
    prev_tx_chain: Option<TxId>,
}

impl HexValueEx for RawBitcoinTx {
    fn to_hex(&self) -> String {
        serialize_hex(self).unwrap()
    }
    fn from_hex<T: AsRef<str>>(v: T) -> ::std::result::Result<Self, FromHexError> {
        let bytes = Vec::<u8>::from_hex(v.as_ref())?;
        if let Ok(tx) = deserialize(bytes.as_ref()) {
            Ok(tx)
        } else {
            Err(FromHexError::InvalidHexLength)
        }
    }
}

implement_tx_wrapper! {AnchoringTx}
implement_tx_wrapper! {FundingTx}
implement_tx_wrapper! {BitcoinTx}

implement_tx_from_raw! {AnchoringTx}
implement_tx_from_raw! {FundingTx}

implement_serde_hex! {AnchoringTx}
implement_serde_hex! {FundingTx}

impl FundingTx {
    pub fn create(client: &AnchoringRpc,
                  address: &btc::Address,
                  total_funds: u64)
                  -> Result<FundingTx, RpcError> {
        let tx = client.send_to_address(address, total_funds)?;
        Ok(FundingTx::from(tx))
    }

    pub fn find_out(&self, addr: &btc::Address) -> Option<u32> {
        let redeem_script_hash = addr.hash;
        self.0
            .output
            .iter()
            .position(|output| if let Some(Instruction::PushBytes(bytes)) =
                output.script_pubkey.into_iter().nth(1) {
                          Hash160::from(bytes) == redeem_script_hash
                      } else {
                          false
                      })
            .map(|x| x as u32)
    }

    pub fn has_unspent_info(&self,
                            client: &RpcClient,
                            addr: &btc::Address)
                            -> Result<Option<bitcoinrpc::UnspentTransactionInfo>, RpcError> {
        let txid = self.txid();
        let txs = client
            .listunspent(0, 9999999, [addr.to_base58check().as_ref()])?;
        Ok(txs.into_iter().find(|txinfo| txinfo.txid == txid))
    }
}

impl AnchoringTx {
    pub fn amount(&self) -> u64 {
        self.0.output[ANCHORING_TX_FUNDS_OUTPUT as usize].value
    }

    pub fn output_address(&self, network: Network) -> btc::Address {
        let script = &self.0.output[ANCHORING_TX_FUNDS_OUTPUT as usize].script_pubkey;
        let bytes = script
            .into_iter()
            .filter_map(|instruction| if let Instruction::PushBytes(bytes) = instruction {
                            Some(bytes)
                        } else {
                            None
                        })
            .next()
            .unwrap();

        Address {
                ty: Type::ScriptHash,
                network: network,
                hash: Hash160::from(bytes),
            }
            .into()
    }

    pub fn inputs(&self) -> ::std::ops::Range<u32> {
        0..self.0.input.len() as u32
    }

    pub fn payload(&self) -> Payload {
        find_payload(&self.0).expect("Unable to find payload")
    }

    pub fn prev_hash(&self) -> TxId {
        TxId::from(self.0.input[0].prev_hash)
    }

    pub fn sign_input(&self,
                      redeem_script: &btc::RedeemScript,
                      input: u32,
                      priv_key: &Privkey)
                      -> btc::Signature {
        let mut sign_data =
            sign_tx_input(self, input as usize, redeem_script, priv_key.secret_key());
        /// Adds btc related sighash type byte
        sign_data.push(SigHashType::All.as_u32() as u8);
        sign_data
    }

    pub fn verify_input(&self,
                        redeem_script: &RedeemScript,
                        input: u32,
                        pub_key: &PublicKey,
                        signature: &[u8])
                        -> bool {
        /// Cuts off btc related sighash type byte
        let signature = &signature[0..signature.len() - 1];
        verify_tx_input(self, input as usize, redeem_script, pub_key, signature)
    }

    pub fn finalize(self,
                    redeem_script: &btc::RedeemScript,
                    signatures: HashMap<u32, Vec<btc::Signature>>)
                    -> AnchoringTx {
        finalize_anchoring_transaction(self, redeem_script, signatures)
    }

    pub fn send(self,
                client: &AnchoringRpc,
                redeem_script: &btc::RedeemScript,
                signatures: HashMap<u32, Vec<btc::Signature>>)
                -> Result<AnchoringTx, RpcError> {
        let tx = self.finalize(redeem_script, signatures);
        client.send_transaction(tx.clone().into())?;
        Ok(tx)
    }
}

impl fmt::Debug for AnchoringTx {
    fn fmt(&self, f: &mut fmt::Formatter) -> fmt::Result {
        let payload = self.payload();
        f.debug_struct(stringify!(AnchoringTx))
            .field("txid", &self.txid())
            .field("txhex", &self.to_hex())
            .field("content", &self.0)
            .field("height", &payload.block_height)
            .field("hash", &payload.block_hash.to_hex())
            .finish()
    }
}

impl fmt::Debug for FundingTx {
    fn fmt(&self, f: &mut fmt::Formatter) -> fmt::Result {
        f.debug_struct(stringify!(AnchoringTx))
            .field("txid", &self.txid())
            .field("txhex", &self.to_hex())
            .field("content", &self.0)
            .finish()
    }
}

impl From<RawBitcoinTx> for TxKind {
    fn from(tx: RawBitcoinTx) -> TxKind {
        if find_payload(&tx).is_some() {
            TxKind::Anchoring(AnchoringTx::from(tx))
        } else {
            // Find output with funds and p2sh script_pubkey
            for out in &tx.output {
                if out.value > 0 && out.script_pubkey.is_p2sh() {
                    return TxKind::FundingTx(FundingTx::from(tx.clone()));
                }
            }
            TxKind::Other(BitcoinTx::from(tx))
        }
    }
}

impl From<BitcoinTx> for TxKind {
    fn from(tx: BitcoinTx) -> TxKind {
        TxKind::from(tx.0)
    }
}

impl TxFromRaw for BitcoinTx {
    fn from_raw(raw: RawBitcoinTx) -> Option<BitcoinTx> {
        Some(BitcoinTx(raw))
    }
}

impl TxFromRaw for AnchoringTx {
    fn from_raw(raw: RawBitcoinTx) -> Option<AnchoringTx> {
        if let TxKind::Anchoring(tx) = TxKind::from(raw) {
            Some(tx)
        } else {
            None
        }
    }
}

impl TxFromRaw for FundingTx {
    fn from_raw(raw: RawBitcoinTx) -> Option<FundingTx> {
        if let TxKind::FundingTx(tx) = TxKind::from(raw) {
            Some(tx)
        } else {
            None
        }
    }
}

impl TransactionBuilder {
    pub fn with_prev_tx(prev_tx: &RawBitcoinTx, out: u32) -> TransactionBuilder {
        TransactionBuilder {
            inputs: vec![(prev_tx.clone(), out)],
            output: None,
            payload: None,
            fee: None,
            prev_tx_chain: None,
        }
    }

    pub fn fee(mut self, fee: u64) -> TransactionBuilder {
        self.fee = Some(fee);
        self
    }

    pub fn add_funds(mut self, tx: &RawBitcoinTx, out: u32) -> TransactionBuilder {
        self.inputs.push((tx.clone(), out));
        self
    }

    pub fn payload(mut self, height: u64, hash: Hash) -> TransactionBuilder {
        self.payload = Some((height, hash));
        self
    }

    pub fn send_to(mut self, addr: btc::Address) -> TransactionBuilder {
        self.output = Some(addr);
        self
    }

    pub fn prev_tx_chain(mut self, txid: Option<TxId>) -> TransactionBuilder {
        self.prev_tx_chain = txid;
        self
    }

    pub fn into_transaction(mut self) -> Result<AnchoringTx, InternalError> {
        let available_funds: u64 = self.inputs
            .iter()
            .map(|&(ref tx, out)| tx.output[out as usize].value)
            .sum();

        let addr = self.output.take().expect("Output address is not set");
        let fee = self.fee.expect("Fee is not set");
        let (height, block_hash) = self.payload.take().expect("Payload is not set");
        if available_funds < fee {
            return Err(InternalError::InsufficientFunds);
        }
        let total_funds = available_funds - fee;

        let tx = create_anchoring_transaction(addr,
                                              height,
                                              block_hash,
                                              self.inputs.iter(),
                                              total_funds,
                                              self.prev_tx_chain);
        Ok(tx)
    }
}

fn create_anchoring_transaction<'a, I>(addr: btc::Address,
                                       block_height: Height,
                                       block_hash: Hash,
                                       inputs: I,
                                       out_funds: u64,
                                       prev_chain_txid: Option<TxId>)
                                       -> AnchoringTx
    where I: Iterator<Item = &'a (RawBitcoinTx, u32)>
{
    let inputs = inputs
        .map(|&(ref unspent_tx, utxo_vout)| {
                 TxIn {
                     prev_hash: unspent_tx.bitcoin_hash(),
                     prev_index: utxo_vout,
                     script_sig: Script::new(),
                     sequence: 0xFFFFFFFF,
                 }
             })
        .collect::<Vec<_>>();

<<<<<<< HEAD
    let metadata_script = {
        let data = {
            let mut data = [0u8; 42];
            data[0] = 1; // version
            data[1] = 40; // data len
            LittleEndian::write_u64(&mut data[2..10], block_height);
            data[10..42].copy_from_slice(block_hash.as_ref());
            data
        };
        Builder::new()
            .push_opcode(All::OP_RETURN)
            .push_slice(data.as_ref())
            .into_script()
    };
    let mut outputs = vec![
        TxOut {
            value: out_funds,
            script_pubkey: addr.script_pubkey(),
        },
        TxOut {
            value: 0,
            script_pubkey: metadata_script,
        },
    ];

    if let Some(prev_chain_txid) = prev_chain_txid {
        let txout = TxOut {
            value: 0,
            script_pubkey: {
                let data = {
                    let mut data = [0u8; 34];
                    data[0] = 1; // version
                    data[1] = 32; // data len
                    data[2..34].copy_from_slice(prev_chain_txid.as_ref());
                    data
                };
                Builder::new()
                    .push_opcode(All::OP_RETURN)
                    .push_slice(data.as_ref())
                    .into_script()
            },
        };
        outputs.push(txout);
    }
=======
    let metadata_script = PayloadBuilder::new()
        .block_hash(block_hash)
        .block_height(block_height)
        .prev_tx_chain(prev_chain_txid)
        .into_script();
    let outputs = vec![TxOut {
                           value: out_funds,
                           script_pubkey: addr.script_pubkey(),
                       },
                       TxOut {
                           value: 0,
                           script_pubkey: metadata_script,
                       }];
>>>>>>> e0aef874

    let tx = RawBitcoinTx {
        version: 1,
        lock_time: 0,
        input: inputs,
        output: outputs,
        witness: vec![],
    };
    AnchoringTx::from(tx)
}

pub fn sign_tx_input(tx: &RawBitcoinTx,
                     input: usize,
                     subscript: &Script,
                     sec_key: &SecretKey)
                     -> Vec<u8> {
    let sighash = tx.signature_hash(input, subscript, SigHashType::All.as_u32());
    // Make signature
    let context = Secp256k1::new();
    let msg = Message::from_slice(&sighash[..]).unwrap();
    let sign = context.sign(&msg, sec_key).unwrap();
    // Serialize signature
    sign.serialize_der(&context)
}

pub fn verify_tx_input(tx: &RawBitcoinTx,
                       input: usize,
                       subscript: &Script,
                       pub_key: &PublicKey,
                       signature: &[u8])
                       -> bool {
    let sighash = tx.signature_hash(input, subscript, SigHashType::All.as_u32());
    let msg = Message::from_slice(&sighash[..]).unwrap();

    let context = Secp256k1::new();
    if let Ok(sign) = Signature::from_der(&context, signature) {
        context.verify(&msg, &sign, pub_key).is_ok()
    } else {
        false
    }
}

fn finalize_anchoring_transaction(mut anchoring_tx: AnchoringTx,
                                  redeem_script: &btc::RedeemScript,
                                  signatures: HashMap<u32, Vec<btc::Signature>>)
                                  -> AnchoringTx {
    let redeem_script_bytes = redeem_script.0.clone().into_vec();
    // build scriptSig
    for (out, signatures) in signatures {
        anchoring_tx.0.input[out as usize].script_sig = {
            let mut builder = Builder::new();
            builder = builder.push_opcode(All::OP_PUSHBYTES_0);
            for sign in &signatures {
                builder = builder.push_slice(sign.as_ref());
            }
            builder
                .push_slice(redeem_script_bytes.as_ref())
                .into_script()
        };
    }
    anchoring_tx
}


fn find_payload(tx: &RawBitcoinTx) -> Option<Payload> {
    tx.output
        .get(ANCHORING_TX_DATA_OUTPUT as usize)
        .and_then(|output| Payload::from_script(&output.script_pubkey))
}<|MERGE_RESOLUTION|>--- conflicted
+++ resolved
@@ -350,22 +350,12 @@
              })
         .collect::<Vec<_>>();
 
-<<<<<<< HEAD
-    let metadata_script = {
-        let data = {
-            let mut data = [0u8; 42];
-            data[0] = 1; // version
-            data[1] = 40; // data len
-            LittleEndian::write_u64(&mut data[2..10], block_height);
-            data[10..42].copy_from_slice(block_hash.as_ref());
-            data
-        };
-        Builder::new()
-            .push_opcode(All::OP_RETURN)
-            .push_slice(data.as_ref())
-            .into_script()
-    };
-    let mut outputs = vec![
+    let metadata_script = PayloadBuilder::new()
+        .block_hash(block_hash)
+        .block_height(block_height)
+        .prev_tx_chain(prev_chain_txid)
+        .into_script();
+    let outputs = vec![
         TxOut {
             value: out_funds,
             script_pubkey: addr.script_pubkey(),
@@ -375,41 +365,6 @@
             script_pubkey: metadata_script,
         },
     ];
-
-    if let Some(prev_chain_txid) = prev_chain_txid {
-        let txout = TxOut {
-            value: 0,
-            script_pubkey: {
-                let data = {
-                    let mut data = [0u8; 34];
-                    data[0] = 1; // version
-                    data[1] = 32; // data len
-                    data[2..34].copy_from_slice(prev_chain_txid.as_ref());
-                    data
-                };
-                Builder::new()
-                    .push_opcode(All::OP_RETURN)
-                    .push_slice(data.as_ref())
-                    .into_script()
-            },
-        };
-        outputs.push(txout);
-    }
-=======
-    let metadata_script = PayloadBuilder::new()
-        .block_hash(block_hash)
-        .block_height(block_height)
-        .prev_tx_chain(prev_chain_txid)
-        .into_script();
-    let outputs = vec![TxOut {
-                           value: out_funds,
-                           script_pubkey: addr.script_pubkey(),
-                       },
-                       TxOut {
-                           value: 0,
-                           script_pubkey: metadata_script,
-                       }];
->>>>>>> e0aef874
 
     let tx = RawBitcoinTx {
         version: 1,
