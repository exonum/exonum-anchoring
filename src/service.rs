--- conflicted
+++ resolved
@@ -11,7 +11,7 @@
 use exonum::crypto::Hash;
 use exonum::messages::{FromRaw, RawTransaction};
 use exonum::encoding::Error as StreamStructError;
-use exonum::storage::{Snapshot, Fork};
+use exonum::storage::{Fork, Snapshot};
 use exonum::api::Api;
 
 use api::PublicApi;
@@ -94,11 +94,7 @@
         serde_json::to_value(cfg).unwrap()
     }
 
-<<<<<<< HEAD
-    fn handle_commit(&self, state: &mut NodeState) {
-=======
-    fn handle_commit(&self, state: &mut ServiceContext) -> Result<(), StorageError> {
->>>>>>> 1639032e
+    fn handle_commit(&self, state: &mut ServiceContext) {
         let mut handler = self.handler.lock().unwrap();
         match handler.handle_commit(state) {
             #[cfg(feature="sandbox_tests")]
